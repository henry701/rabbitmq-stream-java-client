// Copyright (c) 2020-2021 VMware, Inc. or its affiliates.  All rights reserved.
//
// This software, the RabbitMQ Stream Java client library, is dual-licensed under the
// Mozilla Public License 2.0 ("MPL"), and the Apache License version 2 ("ASL").
// For the MPL, please see LICENSE-MPL-RabbitMQ. For the ASL,
// please see LICENSE-APACHE2.
//
// This software is distributed on an "AS IS" basis, WITHOUT WARRANTY OF ANY KIND,
// either express or implied. See the LICENSE file for specific language governing
// rights and limitations of this software.
//
// If you have any questions regarding licensing, please contact us at
// info@rabbitmq.com.

package com.rabbitmq.stream.impl;

import static com.rabbitmq.stream.Constants.COMMAND_CLOSE;
import static com.rabbitmq.stream.Constants.COMMAND_CREATE_STREAM;
import static com.rabbitmq.stream.Constants.COMMAND_CREDIT;
import static com.rabbitmq.stream.Constants.COMMAND_DECLARE_PUBLISHER;
import static com.rabbitmq.stream.Constants.COMMAND_DELETE_PUBLISHER;
import static com.rabbitmq.stream.Constants.COMMAND_DELETE_STREAM;
import static com.rabbitmq.stream.Constants.COMMAND_HEARTBEAT;
import static com.rabbitmq.stream.Constants.COMMAND_METADATA;
import static com.rabbitmq.stream.Constants.COMMAND_OPEN;
import static com.rabbitmq.stream.Constants.COMMAND_PARTITIONS;
import static com.rabbitmq.stream.Constants.COMMAND_PEER_PROPERTIES;
import static com.rabbitmq.stream.Constants.COMMAND_PUBLISH;
import static com.rabbitmq.stream.Constants.COMMAND_QUERY_OFFSET;
import static com.rabbitmq.stream.Constants.COMMAND_QUERY_PUBLISHER_SEQUENCE;
import static com.rabbitmq.stream.Constants.COMMAND_ROUTE;
import static com.rabbitmq.stream.Constants.COMMAND_SASL_AUTHENTICATE;
import static com.rabbitmq.stream.Constants.COMMAND_SASL_HANDSHAKE;
import static com.rabbitmq.stream.Constants.COMMAND_STORE_OFFSET;
import static com.rabbitmq.stream.Constants.COMMAND_SUBSCRIBE;
import static com.rabbitmq.stream.Constants.COMMAND_UNSUBSCRIBE;
import static com.rabbitmq.stream.Constants.RESPONSE_CODE_AUTHENTICATION_FAILURE;
import static com.rabbitmq.stream.Constants.RESPONSE_CODE_AUTHENTICATION_FAILURE_LOOPBACK;
import static com.rabbitmq.stream.Constants.RESPONSE_CODE_OK;
import static com.rabbitmq.stream.Constants.RESPONSE_CODE_SASL_CHALLENGE;
import static com.rabbitmq.stream.Constants.VERSION_1;
import static com.rabbitmq.stream.impl.Utils.encodeRequestCode;
import static com.rabbitmq.stream.impl.Utils.extractResponseCode;
import static com.rabbitmq.stream.impl.Utils.formatConstant;
import static java.util.concurrent.TimeUnit.SECONDS;

import com.rabbitmq.stream.AuthenticationFailureException;
import com.rabbitmq.stream.ByteCapacity;
import com.rabbitmq.stream.ChannelCustomizer;
import com.rabbitmq.stream.ChunkChecksum;
import com.rabbitmq.stream.Codec;
import com.rabbitmq.stream.Codec.EncodedMessage;
import com.rabbitmq.stream.Environment;
import com.rabbitmq.stream.Message;
import com.rabbitmq.stream.MessageBuilder;
import com.rabbitmq.stream.OffsetSpecification;
import com.rabbitmq.stream.Producer;
import com.rabbitmq.stream.StreamCreator.LeaderLocator;
import com.rabbitmq.stream.StreamException;
import com.rabbitmq.stream.compression.Compression;
import com.rabbitmq.stream.compression.CompressionCodec;
import com.rabbitmq.stream.compression.CompressionCodecFactory;
import com.rabbitmq.stream.impl.Client.ShutdownContext.ShutdownReason;
import com.rabbitmq.stream.impl.ServerFrameHandler.FrameHandler;
import com.rabbitmq.stream.metrics.MetricsCollector;
import com.rabbitmq.stream.metrics.NoOpMetricsCollector;
import com.rabbitmq.stream.sasl.CredentialsProvider;
import com.rabbitmq.stream.sasl.DefaultSaslConfiguration;
import com.rabbitmq.stream.sasl.DefaultUsernamePasswordCredentialsProvider;
import com.rabbitmq.stream.sasl.SaslConfiguration;
import com.rabbitmq.stream.sasl.SaslMechanism;
import com.rabbitmq.stream.sasl.UsernamePasswordCredentialsProvider;
import io.netty.bootstrap.Bootstrap;
import io.netty.buffer.ByteBuf;
import io.netty.buffer.ByteBufAllocator;
import io.netty.channel.Channel;
import io.netty.channel.ChannelFuture;
import io.netty.channel.ChannelHandlerContext;
import io.netty.channel.ChannelInboundHandlerAdapter;
import io.netty.channel.ChannelInitializer;
import io.netty.channel.ChannelOption;
import io.netty.channel.ChannelOutboundHandlerAdapter;
import io.netty.channel.ChannelPromise;
import io.netty.channel.EventLoopGroup;
import io.netty.channel.nio.NioEventLoopGroup;
import io.netty.channel.socket.SocketChannel;
import io.netty.channel.socket.nio.NioSocketChannel;
import io.netty.handler.codec.DecoderException;
import io.netty.handler.codec.LengthFieldBasedFrameDecoder;
import io.netty.handler.flush.FlushConsolidationHandler;
import io.netty.handler.ssl.SslContext;
import io.netty.handler.ssl.SslHandler;
import io.netty.handler.timeout.IdleState;
import io.netty.handler.timeout.IdleStateEvent;
import io.netty.handler.timeout.IdleStateHandler;
import java.io.IOException;
import java.io.OutputStream;
import java.lang.reflect.Field;
import java.net.SocketAddress;
import java.nio.charset.StandardCharsets;
import java.time.Duration;
import java.util.ArrayList;
import java.util.Collections;
import java.util.HashMap;
import java.util.List;
import java.util.Map;
import java.util.Objects;
import java.util.concurrent.ConcurrentHashMap;
import java.util.concurrent.ConcurrentMap;
import java.util.concurrent.CopyOnWriteArrayList;
import java.util.concurrent.CountDownLatch;
import java.util.concurrent.ExecutionException;
import java.util.concurrent.ExecutorService;
import java.util.concurrent.Executors;
import java.util.concurrent.TimeUnit;
import java.util.concurrent.TimeoutException;
import java.util.concurrent.atomic.AtomicBoolean;
import java.util.concurrent.atomic.AtomicInteger;
import java.util.concurrent.atomic.AtomicLong;
import java.util.concurrent.atomic.AtomicReference;
import java.util.function.Consumer;
import java.util.function.ToLongFunction;
import javax.net.ssl.SSLEngine;
import javax.net.ssl.SSLHandshakeException;
import javax.net.ssl.SSLParameters;
import org.slf4j.Logger;
import org.slf4j.LoggerFactory;

/**
 * This is low-level client API to communicate with the broker.
 *
 * <p><b>It is not meant for public usage and can change at any time.</b>
 *
 * <p>Users are encouraged to use the {@link Environment}, {@link Producer}, {@link
 * com.rabbitmq.stream.Consumer} API, and their respective builders to interact with the broker.
 *
 * <p>People wanting very fine control over their interaction with the broker can use {@link Client}
 * but at their own risk.
 */
public class Client implements AutoCloseable {

  public static final int DEFAULT_PORT = 5552;
  public static final int DEFAULT_TLS_PORT = 5551;
  static final OutboundEntityWriteCallback OUTBOUND_MESSAGE_WRITE_CALLBACK =
      new OutboundMessageWriteCallback();
  static final OutboundEntityWriteCallback OUTBOUND_MESSAGE_BATCH_WRITE_CALLBACK =
      new OutboundMessageBatchWriteCallback();
<<<<<<< HEAD
  static final String NETTY_HANDLER_FRAME_DECODER =
      LengthFieldBasedFrameDecoder.class.getSimpleName();
  static final String NETTY_HANDLER_IDLE_STATE = IdleStateHandler.class.getSimpleName();
  private static final Duration RESPONSE_TIMEOUT = Duration.ofSeconds(10);
=======
  static final Duration DEFAULT_RPC_TIMEOUT = Duration.ofSeconds(10);
>>>>>>> 2c81a9a2
  private static final PublishConfirmListener NO_OP_PUBLISH_CONFIRM_LISTENER =
      (publisherId, publishingId) -> {};
  private static final PublishErrorListener NO_OP_PUBLISH_ERROR_LISTENER =
      (publisherId, publishingId, errorCode) -> {};
  private static final Logger LOGGER = LoggerFactory.getLogger(Client.class);
  final PublishConfirmListener publishConfirmListener;
  final PublishErrorListener publishErrorListener;
  final ChunkListener chunkListener;
  final MessageListener messageListener;
  final CreditNotification creditNotification;
  final MetadataListener metadataListener;
  final Codec codec;
  final Channel channel;
  final ConcurrentMap<Integer, OutstandingRequest<?>> outstandingRequests =
      new ConcurrentHashMap<>();
  final List<SubscriptionOffset> subscriptionOffsets = new CopyOnWriteArrayList<>();
  final ExecutorService executorService;
  final TuneState tuneState;
  final AtomicBoolean closing = new AtomicBoolean(false);
  final ChunkChecksum chunkChecksum;
  final MetricsCollector metricsCollector;
  private final Consumer<ShutdownContext.ShutdownReason> shutdownListenerCallback;
  private final ToLongFunction<Object> publishSequenceFunction =
      new ToLongFunction<Object>() {
        private final AtomicLong publishSequence = new AtomicLong(0);

        @Override
        public long applyAsLong(Object value) {
          return publishSequence.getAndIncrement();
        }
      };
  private final AtomicInteger correlationSequence = new AtomicInteger(0);
  private final Runnable executorServiceClosing;
  private final SaslConfiguration saslConfiguration;
  private final CredentialsProvider credentialsProvider;
  private final Runnable nettyClosing;
  private final int maxFrameSize;
  private final boolean frameSizeCopped;
  private final EventLoopGroup eventLoopGroup;
  private final Map<String, String> clientProperties;
  private final String NETTY_HANDLER_FLUSH_CONSOLIDATION =
      FlushConsolidationHandler.class.getSimpleName();
  private final String NETTY_HANDLER_STREAM = StreamHandler.class.getSimpleName();
  private final String host;
  private final int port;
  private final Map<String, String> serverProperties;
  private final Map<String, String> connectionProperties;
<<<<<<< HEAD
  private volatile ShutdownReason shutdownReason = null;
  final CompressionCodecFactory compressionCodecFactory;
=======
  private final Duration rpcTimeout;
>>>>>>> 2c81a9a2

  public Client() {
    this(new ClientParameters());
  }

  public Client(ClientParameters parameters) {
    this.publishConfirmListener = parameters.publishConfirmListener;
    this.publishErrorListener = parameters.publishErrorListener;
    this.chunkListener = parameters.chunkListener;
    this.messageListener = parameters.messageListener;
    this.creditNotification = parameters.creditNotification;
    this.codec = parameters.codec == null ? Codecs.DEFAULT : parameters.codec;
    this.saslConfiguration = parameters.saslConfiguration;
    this.credentialsProvider = parameters.credentialsProvider;
    this.chunkChecksum = parameters.chunkChecksum;
    this.metricsCollector = parameters.metricsCollector;
    this.metadataListener = parameters.metadataListener;
<<<<<<< HEAD
    this.compressionCodecFactory =
        parameters.compressionCodecFactory == null
            ? compression -> null
            : parameters.compressionCodecFactory;
=======
    this.rpcTimeout = parameters.rpcTimeout == null ? DEFAULT_RPC_TIMEOUT : parameters.rpcTimeout;
>>>>>>> 2c81a9a2
    final ShutdownListener shutdownListener = parameters.shutdownListener;
    final AtomicBoolean started = new AtomicBoolean(false);
    this.shutdownListenerCallback =
        Utils.makeIdempotent(
            shutdownReason -> {
              // the channel can become inactive even though the opening is not done yet,
              // so we guard the shutdown listener invocation to avoid trying to reconnect
              // even before having connected. The caller should be notified of the failure
              // by an exception anyway.
              if (started.get()) {
                this.metricsCollector.closeConnection();
                shutdownListener.handle(new ShutdownContext(shutdownReason));
              }
            });

    EventLoopGroup eventLoopGroup;
    if (parameters.eventLoopGroup == null) {
      this.eventLoopGroup = new NioEventLoopGroup();
      eventLoopGroup = this.eventLoopGroup;
    } else {
      this.eventLoopGroup = null;
      eventLoopGroup = parameters.eventLoopGroup;
    }

    Bootstrap b = new Bootstrap();
    b.group(eventLoopGroup);
    b.channel(NioSocketChannel.class);
    b.option(ChannelOption.SO_KEEPALIVE, true);
    b.option(
        ChannelOption.ALLOCATOR,
        parameters.byteBufAllocator == null
            ? ByteBufAllocator.DEFAULT
            : parameters.byteBufAllocator);
    ChannelCustomizer channelCustomizer =
        parameters.channelCustomizer == null ? ch -> {} : parameters.channelCustomizer;
    b.handler(
        new ChannelInitializer<SocketChannel>() {
          @Override
          public void initChannel(SocketChannel ch) {
            ch.pipeline()
                .addFirst(
                    NETTY_HANDLER_FLUSH_CONSOLIDATION,
                    new FlushConsolidationHandler(
                        FlushConsolidationHandler.DEFAULT_EXPLICIT_FLUSH_AFTER_FLUSHES, true));
            ch.pipeline()
                .addLast(
                    NETTY_HANDLER_FRAME_DECODER,
                    new LengthFieldBasedFrameDecoder(Integer.MAX_VALUE, 0, 4, 0, 4));
            ch.pipeline().addLast(NETTY_HANDLER_STREAM, new StreamHandler());
            ch.pipeline()
                .addLast(
                    new ChannelOutboundHandlerAdapter() {

                      @Override
                      public void write(
                          ChannelHandlerContext ctx, Object msg, ChannelPromise promise)
                          throws Exception {
                        metricsCollector.writtenBytes(((ByteBuf) msg).capacity());
                        super.write(ctx, msg, promise);
                      }
                    });
            if (parameters.sslContext != null) {
              SslHandler sslHandler =
                  parameters.sslContext.newHandler(ch.alloc(), parameters.host, parameters.port);
              if (parameters.tlsHostnameVerification) {
                SSLEngine sslEngine = sslHandler.engine();
                SSLParameters sslParameters = sslEngine.getSSLParameters();
                sslParameters.setEndpointIdentificationAlgorithm("HTTPS");
                sslEngine.setSSLParameters(sslParameters);
              }
              ch.pipeline().addFirst("ssl", sslHandler);
            }
            channelCustomizer.customize(ch);
          }
        });

    ChannelFuture f;
    try {
      LOGGER.debug("Trying to create stream connection to {}:{}", parameters.host, parameters.port);
      f = b.connect(parameters.host, parameters.port).sync();
      this.host = parameters.host;
      this.port = parameters.port;
    } catch (Exception e) {
      throw new StreamException(e);
    }

    this.channel = f.channel();
    this.nettyClosing = Utils.makeIdempotent(this::closeNetty);
    this.executorService = Executors.newSingleThreadExecutor();
    this.executorServiceClosing = Utils.makeIdempotent(this.executorService::shutdownNow);
    try {
      this.tuneState =
          new TuneState(
              parameters.requestedMaxFrameSize, (int) parameters.requestedHeartbeat.getSeconds());
      this.clientProperties = clientProperties(parameters.clientProperties);
      this.serverProperties = peerProperties();
      authenticate();
      this.tuneState.await(Duration.ofSeconds(10));
      this.maxFrameSize = this.tuneState.getMaxFrameSize();
      this.frameSizeCopped = this.maxFrameSize() > 0;
      LOGGER.debug(
          "Connection tuned with max frame size {} and heartbeat {}",
          this.maxFrameSize(),
          tuneState.getHeartbeat());
      this.connectionProperties = open(parameters.virtualHost);
      started.set(true);
      this.metricsCollector.openConnection();
    } catch (RuntimeException e) {
      this.closingSequence(null);
      throw e;
    }
  }

  private static Map<String, String> clientProperties(Map<String, String> fromParameters) {
    fromParameters = fromParameters == null ? Collections.emptyMap() : fromParameters;
    Map<String, String> clientProperties = new HashMap<>(fromParameters);
    clientProperties.putAll(ClientProperties.DEFAULT_CLIENT_PROPERTIES);
    return Collections.unmodifiableMap(clientProperties);
  }

  static void checkMessageFitsInFrame(int maxFrameSize, Codec.EncodedMessage encodedMessage) {
    int frameBeginning = 4 + 2 + 2 + 4 + 8 + 4 + encodedMessage.getSize();
    if (frameBeginning > maxFrameSize) {
      throw new IllegalArgumentException(
          "Message too big to fit in one frame: " + encodedMessage.getSize());
    }
  }

  Codec codec() {
    return codec;
  }

  int maxFrameSize() {
    return this.maxFrameSize;
  }

  private Map<String, String> peerProperties() {
    int clientPropertiesSize = 4; // size of the map, always there
    if (!clientProperties.isEmpty()) {
      for (Map.Entry<String, String> entry : clientProperties.entrySet()) {
        clientPropertiesSize += 2 + entry.getKey().length() + 2 + entry.getValue().length();
      }
    }
    int length = 2 + 2 + 4 + clientPropertiesSize;
    int correlationId = correlationSequence.incrementAndGet();
    try {
      ByteBuf bb = allocateNoCheck(length + 4);
      bb.writeInt(length);
      bb.writeShort(encodeRequestCode(COMMAND_PEER_PROPERTIES));
      bb.writeShort(VERSION_1);
      bb.writeInt(correlationId);
      bb.writeInt(clientProperties.size());
      for (Map.Entry<String, String> entry : clientProperties.entrySet()) {
        bb.writeShort(entry.getKey().length())
            .writeBytes(entry.getKey().getBytes(StandardCharsets.UTF_8))
            .writeShort(entry.getValue().length())
            .writeBytes(entry.getValue().getBytes(StandardCharsets.UTF_8));
      }
      OutstandingRequest<Map<String, String>> request = new OutstandingRequest<>(this.rpcTimeout);
      outstandingRequests.put(correlationId, request);
      channel.writeAndFlush(bb);
      request.block();
      if (request.error() == null) {
        return request.response.get();
      } else {
        throw new StreamException("Error when establishing stream connection", request.error());
      }
    } catch (StreamException e) {
      throw e;
    } catch (RuntimeException e) {
      outstandingRequests.remove(correlationId);
      throw new StreamException(e);
    }
  }

  private void authenticate() {
    List<String> saslMechanisms = getSaslMechanisms();
    SaslMechanism saslMechanism = this.saslConfiguration.getSaslMechanism(saslMechanisms);

    byte[] challenge = null;
    boolean authDone = false;
    while (!authDone) {
      byte[] saslResponse = saslMechanism.handleChallenge(challenge, this.credentialsProvider);
      SaslAuthenticateResponse saslAuthenticateResponse =
          sendSaslAuthenticate(saslMechanism, saslResponse);
      if (saslAuthenticateResponse.isOk()) {
        authDone = true;
      } else if (saslAuthenticateResponse.isChallenge()) {
        challenge = saslAuthenticateResponse.challenge;
      } else if (saslAuthenticateResponse.isAuthenticationFailure()) {
        throw new AuthenticationFailureException(
            "Unexpected response code during authentication: "
                + formatConstant(saslAuthenticateResponse.getResponseCode()));
      } else {
        throw new StreamException(
            "Unexpected response code during authentication: "
                + formatConstant(saslAuthenticateResponse.getResponseCode()));
      }
    }
  }

  private SaslAuthenticateResponse sendSaslAuthenticate(
      SaslMechanism saslMechanism, byte[] challengeResponse) {
    int length =
        2
            + 2
            + 4
            + 2
            + saslMechanism.getName().length()
            + 4
            + (challengeResponse == null ? 0 : challengeResponse.length);
    int correlationId = correlationSequence.incrementAndGet();
    try {
      ByteBuf bb = allocateNoCheck(length + 4);
      bb.writeInt(length);
      bb.writeShort(encodeRequestCode(COMMAND_SASL_AUTHENTICATE));
      bb.writeShort(VERSION_1);
      bb.writeInt(correlationId);
      bb.writeShort(saslMechanism.getName().length());
      bb.writeBytes(saslMechanism.getName().getBytes(StandardCharsets.UTF_8));
      if (challengeResponse == null) {
        bb.writeInt(-1);
      } else {
        bb.writeInt(challengeResponse.length).writeBytes(challengeResponse);
      }
      OutstandingRequest<SaslAuthenticateResponse> request =
          new OutstandingRequest<>(this.rpcTimeout);
      outstandingRequests.put(correlationId, request);
      channel.writeAndFlush(bb);
      request.block();
      return request.response.get();
    } catch (RuntimeException e) {
      outstandingRequests.remove(correlationId);
      throw new StreamException(e);
    }
  }

  private Map<String, String> open(String virtualHost) {
    int length = 2 + 2 + 4 + 2 + virtualHost.length();
    int correlationId = correlationSequence.incrementAndGet();
    try {
      ByteBuf bb = allocate(length + 4);
      bb.writeInt(length);
      bb.writeShort(encodeRequestCode(COMMAND_OPEN));
      bb.writeShort(VERSION_1);
      bb.writeInt(correlationId);
      bb.writeShort(virtualHost.length());
      bb.writeBytes(virtualHost.getBytes(StandardCharsets.UTF_8));
      OutstandingRequest<OpenResponse> request = new OutstandingRequest<>(this.rpcTimeout);
      outstandingRequests.put(correlationId, request);
      channel.writeAndFlush(bb);
      request.block();
      if (!request.response.get().isOk()) {
        throw new StreamException(
            "Unexpected response code when connecting to virtual host: "
                + formatConstant(request.response.get().getResponseCode()));
      }
      return request.response.get().connectionProperties;
    } catch (StreamException e) {
      outstandingRequests.remove(correlationId);
      throw e;
    } catch (RuntimeException e) {
      outstandingRequests.remove(correlationId);
      throw new StreamException(e);
    }
  }

  // for testing
  void send(byte[] content) {
    ByteBuf bb = allocateNoCheck(content.length);
    bb.writeBytes(content);
    try {
      channel.writeAndFlush(bb).sync();
    } catch (InterruptedException e) {
      throw new StreamException(e);
    }
  }

  private void sendClose(short code, String reason) {
    int length = 2 + 2 + 4 + 2 + 2 + reason.length();
    int correlationId = correlationSequence.incrementAndGet();
    try {
      ByteBuf bb = allocate(length + 4);
      bb.writeInt(length);
      bb.writeShort(encodeRequestCode(COMMAND_CLOSE));
      bb.writeShort(VERSION_1);
      bb.writeInt(correlationId);
      bb.writeShort(code);
      bb.writeShort(reason.length());
      bb.writeBytes(reason.getBytes(StandardCharsets.UTF_8));
      OutstandingRequest<Response> request = new OutstandingRequest<>(this.rpcTimeout);
      outstandingRequests.put(correlationId, request);
      channel.writeAndFlush(bb);
      request.block();
      if (!request.response.get().isOk()) {
        LOGGER.warn(
            "Unexpected response code when closing: {}",
            formatConstant(request.response.get().getResponseCode()));
        throw new StreamException(
            "Unexpected response code when closing: "
                + formatConstant(request.response.get().getResponseCode()));
      }
    } catch (RuntimeException e) {
      outstandingRequests.remove(correlationId);
      throw new StreamException(e);
    }
  }

  private List<String> getSaslMechanisms() {
    int length = 2 + 2 + 4;
    int correlationId = correlationSequence.incrementAndGet();
    try {
      ByteBuf bb = allocateNoCheck(length + 4);
      bb.writeInt(length);
      bb.writeShort(encodeRequestCode(COMMAND_SASL_HANDSHAKE));
      bb.writeShort(VERSION_1);
      bb.writeInt(correlationId);
      OutstandingRequest<List<String>> request = new OutstandingRequest<>(this.rpcTimeout);
      outstandingRequests.put(correlationId, request);
      channel.writeAndFlush(bb);
      request.block();
      return request.response.get();
    } catch (RuntimeException e) {
      outstandingRequests.remove(correlationId);
      throw new StreamException(e);
    }
  }

  public Response create(String stream) {
    return create(stream, Collections.emptyMap());
  }

  public Response create(String stream, Map<String, String> arguments) {
    int length = 2 + 2 + 4 + 2 + stream.length() + 4;
    for (Map.Entry<String, String> argument : arguments.entrySet()) {
      length = length + 2 + argument.getKey().length() + 2 + argument.getValue().length();
    }
    int correlationId = correlationSequence.incrementAndGet();
    try {
      ByteBuf bb = allocate(length + 4);
      bb.writeInt(length);
      bb.writeShort(encodeRequestCode(COMMAND_CREATE_STREAM));
      bb.writeShort(VERSION_1);
      bb.writeInt(correlationId);
      bb.writeShort(stream.length());
      bb.writeBytes(stream.getBytes(StandardCharsets.UTF_8));
      bb.writeInt(arguments.size());
      for (Map.Entry<String, String> argument : arguments.entrySet()) {
        bb.writeShort(argument.getKey().length());
        bb.writeBytes(argument.getKey().getBytes(StandardCharsets.UTF_8));
        bb.writeShort(argument.getValue().length());
        bb.writeBytes(argument.getValue().getBytes(StandardCharsets.UTF_8));
      }
      OutstandingRequest<Response> request = new OutstandingRequest<>(this.rpcTimeout);
      outstandingRequests.put(correlationId, request);
      channel.writeAndFlush(bb);
      request.block();
      return request.response.get();
    } catch (RuntimeException e) {
      outstandingRequests.remove(correlationId);
      throw new StreamException(e);
    }
  }

  ByteBuf allocate(ByteBufAllocator allocator, int capacity) {
    if (frameSizeCopped && capacity > this.maxFrameSize()) {
      throw new IllegalArgumentException(
          "Cannot allocate "
              + capacity
              + " bytes for outbound frame, limit is "
              + this.maxFrameSize());
    }
    return allocator.buffer(capacity);
  }

  private ByteBuf allocate(int capacity) {
    return allocate(channel.alloc(), capacity);
  }

  ByteBuf allocateNoCheck(ByteBufAllocator allocator, int capacity) {
    return allocator.buffer(capacity);
  }

  private ByteBuf allocateNoCheck(int capacity) {
    return allocateNoCheck(channel.alloc(), capacity);
  }

  public Response delete(String stream) {
    int length = 2 + 2 + 4 + 2 + stream.length();
    int correlationId = correlationSequence.incrementAndGet();
    try {
      ByteBuf bb = allocate(length + 4);
      bb.writeInt(length);
      bb.writeShort(encodeRequestCode(COMMAND_DELETE_STREAM));
      bb.writeShort(VERSION_1);
      bb.writeInt(correlationId);
      bb.writeShort(stream.length());
      bb.writeBytes(stream.getBytes(StandardCharsets.UTF_8));
      OutstandingRequest<Response> request = new OutstandingRequest<>(this.rpcTimeout);
      outstandingRequests.put(correlationId, request);
      channel.writeAndFlush(bb);
      request.block();
      return request.response.get();
    } catch (RuntimeException e) {
      outstandingRequests.remove(correlationId);
      throw new StreamException(e);
    }
  }

  public Map<String, StreamMetadata> metadata(String... streams) {
    if (streams == null || streams.length == 0) {
      throw new IllegalArgumentException("At least one stream must be specified");
    }
    int length = 2 + 2 + 4 + 4; // API code, version, correlation ID, size of array
    for (String stream : streams) {
      length += 2;
      length += stream.length();
    }
    int correlationId = correlationSequence.incrementAndGet();
    try {
      ByteBuf bb = allocate(length + 4);
      bb.writeInt(length);
      bb.writeShort(encodeRequestCode(COMMAND_METADATA));
      bb.writeShort(VERSION_1);
      bb.writeInt(correlationId);
      bb.writeInt(streams.length);
      for (String stream : streams) {
        bb.writeShort(stream.length());
        bb.writeBytes(stream.getBytes(StandardCharsets.UTF_8));
      }
      OutstandingRequest<Map<String, StreamMetadata>> request =
          new OutstandingRequest<>(this.rpcTimeout);
      outstandingRequests.put(correlationId, request);
      channel.writeAndFlush(bb);
      request.block();
      return request.response.get();
    } catch (RuntimeException e) {
      outstandingRequests.remove(correlationId);
      throw new StreamException(e);
    }
  }

  public Response declarePublisher(byte publisherId, String publisherReference, String stream) {
    int publisherReferenceSize =
        (publisherReference == null || publisherReference.isEmpty()
            ? 0
            : publisherReference.length());
    if (publisherReferenceSize > 256) {
      throw new IllegalArgumentException(
          "If specified, publisher reference must less than 256 characters");
    }
    int length = 2 + 2 + 4 + 1 + 2 + publisherReferenceSize + 2 + stream.length();
    int correlationId = correlationSequence.getAndIncrement();
    try {
      ByteBuf bb = allocate(length + 4);
      bb.writeInt(length);
      bb.writeShort(encodeRequestCode(COMMAND_DECLARE_PUBLISHER));
      bb.writeShort(VERSION_1);
      bb.writeInt(correlationId);
      bb.writeByte(publisherId);
      bb.writeShort(publisherReferenceSize);
      if (publisherReferenceSize > 0) {
        bb.writeBytes(publisherReference.getBytes(StandardCharsets.UTF_8));
      }
      bb.writeShort(stream.length());
      bb.writeBytes(stream.getBytes(StandardCharsets.UTF_8));
      OutstandingRequest<Response> request = new OutstandingRequest<>(this.rpcTimeout);
      outstandingRequests.put(correlationId, request);
      channel.writeAndFlush(bb);
      request.block();
      return request.response.get();
    } catch (RuntimeException e) {
      outstandingRequests.remove(correlationId);
      throw new StreamException(e);
    }
  }

  public Response deletePublisher(byte publisherId) {
    int length = 2 + 2 + 4 + 1;
    int correlationId = correlationSequence.getAndIncrement();
    try {
      ByteBuf bb = allocate(length + 4);
      bb.writeInt(length);
      bb.writeShort(encodeRequestCode(COMMAND_DELETE_PUBLISHER));
      bb.writeShort(VERSION_1);
      bb.writeInt(correlationId);
      bb.writeByte(publisherId);
      OutstandingRequest<Response> request = new OutstandingRequest<>(this.rpcTimeout);
      outstandingRequests.put(correlationId, request);
      channel.writeAndFlush(bb);
      request.block();
      return request.response.get();
    } catch (RuntimeException e) {
      outstandingRequests.remove(correlationId);
      throw new StreamException(e);
    }
  }

  public List<Long> publish(byte publisherId, List<Message> messages) {
    return this.publish(publisherId, messages, this.publishSequenceFunction);
  }

  public List<Long> publish(
      byte publisherId, List<Message> messages, ToLongFunction<Object> publishSequenceFunction) {
    List<Object> encodedMessages = new ArrayList<>(messages.size());
    for (Message message : messages) {
      Codec.EncodedMessage encodedMessage = codec.encode(message);
      checkMessageFitsInFrame(encodedMessage);
      encodedMessages.add(encodedMessage);
    }
    return publishInternal(
        this.channel,
        publisherId,
        encodedMessages,
        OUTBOUND_MESSAGE_WRITE_CALLBACK,
        publishSequenceFunction);
  }

  public List<Long> publish(
      byte publisherId, List<Message> messages, OutboundEntityMappingCallback mappingCallback) {
    return this.publish(publisherId, messages, mappingCallback, this.publishSequenceFunction);
  }

  public List<Long> publish(
      byte publisherId,
      List<Message> messages,
      OutboundEntityMappingCallback mappingCallback,
      ToLongFunction<Object> publishSequenceFunction) {
    List<Object> encodedMessages = new ArrayList<>(messages.size());
    for (Message message : messages) {
      Codec.EncodedMessage encodedMessage = codec.encode(message);
      checkMessageFitsInFrame(encodedMessage);
      OriginalAndEncodedOutboundEntity wrapper =
          new OriginalAndEncodedOutboundEntity(message, encodedMessage);
      encodedMessages.add(wrapper);
    }
    return publishInternal(
        this.channel,
        publisherId,
        encodedMessages,
        new OriginalEncodedEntityOutboundEntityWriteCallback(
            mappingCallback, OUTBOUND_MESSAGE_WRITE_CALLBACK),
        publishSequenceFunction);
  }

  public List<Long> publishBatches(byte publisherId, List<MessageBatch> messageBatches) {
    return this.publishBatches(publisherId, messageBatches, this.publishSequenceFunction);
  }

  public List<Long> publishBatches(
      byte publisherId,
      List<MessageBatch> messageBatches,
      ToLongFunction<Object> publishSequenceFunction) {
    List<Object> encodedMessageBatches = new ArrayList<>(messageBatches.size());
    for (MessageBatch batch : messageBatches) {
      EncodedMessageBatch encodedMessageBatch =
          createEncodedMessageBatch(batch.compression, batch.messages.size());
      for (Message message : batch.messages) {
        Codec.EncodedMessage encodedMessage = codec.encode(message);
        checkMessageFitsInFrame(encodedMessage);
        encodedMessageBatch.add(encodedMessage);
      }
      encodedMessageBatch.close();
      checkMessageBatchFitsInFrame(encodedMessageBatch);
      encodedMessageBatches.add(encodedMessageBatch);
    }
    return publishInternal(
        this.channel,
        publisherId,
        encodedMessageBatches,
        OUTBOUND_MESSAGE_BATCH_WRITE_CALLBACK,
        publishSequenceFunction);
  }

  public List<Long> publishBatches(
      byte publisherId,
      List<MessageBatch> messageBatches,
      OutboundEntityMappingCallback mappingCallback) {
    return this.publishBatches(
        publisherId, messageBatches, mappingCallback, this.publishSequenceFunction);
  }

  public List<Long> publishBatches(
      byte publisherId,
      List<MessageBatch> messageBatches,
      OutboundEntityMappingCallback mappingCallback,
      ToLongFunction<Object> publishSequenceFunction) {
    List<Object> encodedMessageBatches = new ArrayList<>(messageBatches.size());
    for (MessageBatch batch : messageBatches) {
      EncodedMessageBatch encodedMessageBatch =
          createEncodedMessageBatch(batch.compression, batch.messages.size());
      for (Message message : batch.messages) {
        Codec.EncodedMessage encodedMessage = codec.encode(message);
        checkMessageFitsInFrame(encodedMessage);
        encodedMessageBatch.add(encodedMessage);
      }
      encodedMessageBatch.close();
      checkMessageBatchFitsInFrame(encodedMessageBatch);
      OriginalAndEncodedOutboundEntity wrapper =
          new OriginalAndEncodedOutboundEntity(batch, encodedMessageBatch);
      encodedMessageBatches.add(wrapper);
    }
    return publishInternal(
        this.channel,
        publisherId,
        encodedMessageBatches,
        new OriginalEncodedEntityOutboundEntityWriteCallback(
            mappingCallback, OUTBOUND_MESSAGE_BATCH_WRITE_CALLBACK),
        publishSequenceFunction);
  }

  private void checkMessageFitsInFrame(Codec.EncodedMessage encodedMessage) {
    checkMessageFitsInFrame(this.maxFrameSize(), encodedMessage);
  }

  private void checkMessageBatchFitsInFrame(EncodedMessageBatch encodedMessageBatch) {
    int frameBeginning =
        4
            + 2
            + 2
            + 4
            + 8
            + 1
            + 2 // byte with entry type and compression, short with number of messages in batch
            + 4
            + encodedMessageBatch.sizeInBytes();
    if (frameBeginning > this.maxFrameSize()) {
      throw new IllegalArgumentException(
          "Message batch too big to fit in one frame: " + encodedMessageBatch.sizeInBytes());
    }
  }

  List<Long> publishInternal(
      byte publisherId,
      List<Object> encodedEntities,
      OutboundEntityWriteCallback callback,
      ToLongFunction<Object> publishSequenceFunction) {
    return this.publishInternal(
        this.channel, publisherId, encodedEntities, callback, publishSequenceFunction);
  }

  List<Long> publishInternal(
      Channel ch,
      byte publisherId,
      List<Object> encodedEntities,
      OutboundEntityWriteCallback callback,
      ToLongFunction<Object> publishSequenceFunction) {
    int frameHeaderLength = 2 + 2 + 1 + 4;
    List<Long> sequences = new ArrayList<>(encodedEntities.size());
    int length = frameHeaderLength;
    int currentIndex = 0;
    int startIndex = 0;
    for (Object encodedEntity : encodedEntities) {
      length += callback.fragmentLength(encodedEntity);
      if (length > this.maxFrameSize()) {
        // the current message/batch does not fit, we're sending the batch
        int frameLength = length - callback.fragmentLength(encodedEntity);
        sendEntityBatch(
            ch,
            frameLength,
            publisherId,
            startIndex,
            currentIndex,
            encodedEntities,
            callback,
            sequences,
            publishSequenceFunction);
        length = frameHeaderLength + callback.fragmentLength(encodedEntity);
        startIndex = currentIndex;
      }
      currentIndex++;
    }
    sendEntityBatch(
        ch,
        length,
        publisherId,
        startIndex,
        currentIndex,
        encodedEntities,
        callback,
        sequences,
        publishSequenceFunction);

    return sequences;
  }

  private void sendEntityBatch(
      Channel ch,
      int frameLength,
      byte publisherId,
      int fromIncluded,
      int toExcluded,
      List<Object> messages,
      OutboundEntityWriteCallback callback,
      List<Long> sequences,
      ToLongFunction<Object> publishSequenceFunction) {
    // no check because it's been done already
    ByteBuf out = allocateNoCheck(ch.alloc(), frameLength + 4);
    out.writeInt(frameLength);
    out.writeShort(encodeRequestCode(COMMAND_PUBLISH));
    out.writeShort(VERSION_1);
    out.writeByte(publisherId);
    int messageCount = 0;
    out.writeInt(toExcluded - fromIncluded);
    for (int i = fromIncluded; i < toExcluded; i++) {
      Object message = messages.get(i);
      long sequence = publishSequenceFunction.applyAsLong(message);
      out.writeLong(sequence);
      messageCount += callback.write(out, message, sequence);
      sequences.add(sequence);
    }
    int msgCount = messageCount;
    ch.writeAndFlush(out)
        .addListener(
            future -> {
              if (future.isSuccess()) {
                metricsCollector.publish(msgCount);
              }
            });
  }

  public MessageBuilder messageBuilder() {
    return this.codec.messageBuilder();
  }

  public void credit(byte subscriptionId, int credit) {
    if (credit < 0 || credit > Short.MAX_VALUE) {
      throw new IllegalArgumentException("Credit value must be between 0 and " + Short.MAX_VALUE);
    }
    int length = 2 + 2 + 1 + 2;

    ByteBuf bb = allocate(length + 4);
    bb.writeInt(length);
    bb.writeShort(encodeRequestCode(COMMAND_CREDIT));
    bb.writeShort(VERSION_1);
    bb.writeByte(subscriptionId);
    bb.writeShort((short) credit);
    channel.writeAndFlush(bb);
  }

  /**
   * Subscribe to receive messages from a stream.
   *
   * <p>Note the offset is an unsigned long. Longs are signed in Java, but unsigned longs can be
   * used as long as some care is taken for some operations. See the <code>unsigned*</code> static
   * methods in {@link Long}.
   *
   * @param subscriptionId identifier to correlate inbound messages to this subscription
   * @param stream the stream to consume from
   * @param offsetSpecification the specification of the offset to consume from
   * @param credit the initial number of credits
   * @return the subscription confirmation
   */
  public Response subscribe(
      byte subscriptionId, String stream, OffsetSpecification offsetSpecification, int credit) {
    return this.subscribe(
        subscriptionId, stream, offsetSpecification, credit, Collections.emptyMap());
  }

  /**
   * Subscribe to receive messages from a stream.
   *
   * <p>Note the offset is an unsigned long. Longs are signed in Java, but unsigned longs can be
   * used as long as some care is taken for some operations. See the <code>unsigned*</code> static
   * methods in {@link Long}.
   *
   * @param subscriptionId identifier to correlate inbound messages to this subscription
   * @param stream the stream to consume from
   * @param offsetSpecification the specification of the offset to consume from
   * @param credit the initial number of credits
   * @param properties some optional properties to describe the subscription
   * @return the subscription confirmation
   */
  public Response subscribe(
      byte subscriptionId,
      String stream,
      OffsetSpecification offsetSpecification,
      int credit,
      Map<String, String> properties) {
    if (credit < 0 || credit > Short.MAX_VALUE) {
      throw new IllegalArgumentException("Credit value must be between 0 and " + Short.MAX_VALUE);
    }
    int length = 2 + 2 + 4 + 1 + 2 + stream.length() + 2 + 2; // misses the offset
    if (offsetSpecification.isOffset() || offsetSpecification.isTimestamp()) {
      length += 8;
    }
    int propertiesSize = 0;
    if (properties != null && !properties.isEmpty()) {
      propertiesSize = 4; // size of the map
      for (Map.Entry<String, String> entry : properties.entrySet()) {
        propertiesSize += 2 + entry.getKey().length() + 2 + entry.getValue().length();
      }
    }
    length += propertiesSize;
    int correlationId = correlationSequence.getAndIncrement();
    try {
      ByteBuf bb = allocate(length + 4);
      bb.writeInt(length);
      bb.writeShort(encodeRequestCode(COMMAND_SUBSCRIBE));
      bb.writeShort(VERSION_1);
      bb.writeInt(correlationId);
      bb.writeByte(subscriptionId);
      bb.writeShort(stream.length());
      bb.writeBytes(stream.getBytes(StandardCharsets.UTF_8));
      bb.writeShort(offsetSpecification.getType());
      if (offsetSpecification.isOffset() || offsetSpecification.isTimestamp()) {
        bb.writeLong(offsetSpecification.getOffset());
      }
      bb.writeShort(credit);
      if (properties != null && !properties.isEmpty()) {
        bb.writeInt(properties.size());
        for (Map.Entry<String, String> entry : properties.entrySet()) {
          bb.writeShort(entry.getKey().length())
              .writeBytes(entry.getKey().getBytes(StandardCharsets.UTF_8))
              .writeShort(entry.getValue().length())
              .writeBytes(entry.getValue().getBytes(StandardCharsets.UTF_8));
        }
      }
      OutstandingRequest<Response> request = new OutstandingRequest<>(this.rpcTimeout);
      outstandingRequests.put(correlationId, request);
      if (offsetSpecification.isOffset()) {
        subscriptionOffsets.add(
            new SubscriptionOffset(subscriptionId, offsetSpecification.getOffset()));
      }
      channel.writeAndFlush(bb);
      request.block();
      return request.response.get();
    } catch (RuntimeException e) {
      outstandingRequests.remove(correlationId);
      throw new StreamException(e);
    }
  }

  public void storeOffset(String reference, String stream, long offset) {
    if (reference == null || reference.isEmpty() || reference.length() > 256) {
      throw new IllegalArgumentException(
          "Reference must a non-empty string of less than 256 characters");
    }
    if (stream == null || stream.isEmpty()) {
      throw new IllegalArgumentException("Stream cannot be null or empty");
    }
    int length = 2 + 2 + 2 + reference.length() + 2 + stream.length() + 8;
    ByteBuf bb = allocate(length + 4);
    bb.writeInt(length);
    bb.writeShort(encodeRequestCode(COMMAND_STORE_OFFSET));
    bb.writeShort(VERSION_1);
    bb.writeShort(reference.length());
    bb.writeBytes(reference.getBytes(StandardCharsets.UTF_8));
    bb.writeShort(stream.length());
    bb.writeBytes(stream.getBytes(StandardCharsets.UTF_8));
    bb.writeLong(offset);
    channel.writeAndFlush(bb);
  }

  public long queryOffset(String reference, String stream) {
    if (reference == null || reference.isEmpty() || reference.length() > 256) {
      throw new IllegalArgumentException(
          "Reference must a non-empty string of less than 256 characters");
    }
    if (stream == null || stream.isEmpty()) {
      throw new IllegalArgumentException("Stream cannot be null or empty");
    }

    int length = 2 + 2 + 4 + 2 + reference.length() + 2 + stream.length();
    int correlationId = correlationSequence.getAndIncrement();
    try {
      ByteBuf bb = allocate(length + 4);
      bb.writeInt(length);
      bb.writeShort(encodeRequestCode(COMMAND_QUERY_OFFSET));
      bb.writeShort(VERSION_1);
      bb.writeInt(correlationId);
      bb.writeShort(reference.length());
      bb.writeBytes(reference.getBytes(StandardCharsets.UTF_8));
      bb.writeShort(stream.length());
      bb.writeBytes(stream.getBytes(StandardCharsets.UTF_8));
      OutstandingRequest<QueryOffsetResponse> request = new OutstandingRequest<>(this.rpcTimeout);
      outstandingRequests.put(correlationId, request);
      channel.writeAndFlush(bb);
      request.block();
      QueryOffsetResponse response = request.response.get();
      if (!response.isOk()) {
        LOGGER.info("Query offset failed with code {}", formatConstant(response.getResponseCode()));
      }
      return response.getOffset();
    } catch (RuntimeException e) {
      outstandingRequests.remove(correlationId);
      throw new StreamException(e);
    }
  }

  public long queryPublisherSequence(String publisherReference, String stream) {
    if (publisherReference == null
        || publisherReference.isEmpty()
        || publisherReference.length() > 256) {
      throw new IllegalArgumentException(
          "Publisher reference must a non-empty string of less than 256 characters");
    }
    if (stream == null || stream.isEmpty()) {
      throw new IllegalArgumentException("Stream cannot be null or empty");
    }

    int length = 2 + 2 + 4 + 2 + publisherReference.length() + 2 + stream.length();
    int correlationId = correlationSequence.getAndIncrement();
    try {
      ByteBuf bb = allocate(length + 4);
      bb.writeInt(length);
      bb.writeShort(encodeRequestCode(COMMAND_QUERY_PUBLISHER_SEQUENCE));
      bb.writeShort(VERSION_1);
      bb.writeInt(correlationId);
      bb.writeShort(publisherReference.length());
      bb.writeBytes(publisherReference.getBytes(StandardCharsets.UTF_8));
      bb.writeShort(stream.length());
      bb.writeBytes(stream.getBytes(StandardCharsets.UTF_8));
      OutstandingRequest<QueryPublisherSequenceResponse> request =
          new OutstandingRequest<>(this.rpcTimeout);
      outstandingRequests.put(correlationId, request);
      channel.writeAndFlush(bb);
      request.block();
      QueryPublisherSequenceResponse response = request.response.get();
      if (!response.isOk()) {
        LOGGER.info("Query offset failed with code {}", formatConstant(response.getResponseCode()));
      }
      return response.getSequence();
    } catch (RuntimeException e) {
      outstandingRequests.remove(correlationId);
      throw new StreamException(e);
    }
  }

  public Response unsubscribe(byte subscriptionId) {
    int length = 2 + 2 + 4 + 1;
    int correlationId = correlationSequence.getAndIncrement();
    try {
      ByteBuf bb = allocate(length + 4);
      bb.writeInt(length);
      bb.writeShort(encodeRequestCode(COMMAND_UNSUBSCRIBE));
      bb.writeShort(VERSION_1);
      bb.writeInt(correlationId);
      bb.writeByte(subscriptionId);
      OutstandingRequest<Response> request = new OutstandingRequest<>(this.rpcTimeout);
      outstandingRequests.put(correlationId, request);
      channel.writeAndFlush(bb);
      request.block();
      return request.response.get();
    } catch (RuntimeException e) {
      outstandingRequests.remove(correlationId);
      throw new StreamException(e);
    }
  }

  public void close() {
    if (closing.compareAndSet(false, true)) {
      LOGGER.debug("Closing client");

      sendClose(RESPONSE_CODE_OK, "OK");

      closingSequence(ShutdownContext.ShutdownReason.CLIENT_CLOSE);

      LOGGER.debug("Client closed");
    }
  }

  void closingSequence(ShutdownContext.ShutdownReason reason) {
    if (reason != null) {
      this.shutdownListenerCallback.accept(reason);
    }
    this.nettyClosing.run();
    this.executorServiceClosing.run();
  }

  private void closeNetty() {
    try {
      if (this.channel.isOpen()) {
        LOGGER.debug("Closing Netty channel");
        this.channel.close().get(10, TimeUnit.SECONDS);
      }
    } catch (InterruptedException e) {
      LOGGER.info("Channel closing has been interrupted");
      Thread.currentThread().interrupt();
    } catch (ExecutionException e) {
      LOGGER.info("Channel closing failed", e);
    } catch (TimeoutException e) {
      LOGGER.info("Could not close channel in 10 seconds");
    }

    maybeShutdownEventLoop();
  }

  private void maybeShutdownEventLoop() {
    try {
      if (this.eventLoopGroup != null
          && (!this.eventLoopGroup.isShuttingDown() || !this.eventLoopGroup.isShutdown())) {
        LOGGER.debug("Closing Netty event loop group");
        this.eventLoopGroup.shutdownGracefully(1, 10, SECONDS).get(10, SECONDS);
      }
    } catch (InterruptedException e) {
      LOGGER.info("Event loop group closing has been interrupted");
      Thread.currentThread().interrupt();
    } catch (ExecutionException e) {
      LOGGER.info("Event loop group closing failed", e);
    } catch (TimeoutException e) {
      LOGGER.info("Could not close event loop group in 10 seconds");
    }
  }

  public boolean isOpen() {
    return !closing.get();
  }

  String getHost() {
    return host;
  }

  int getPort() {
    return port;
  }

  public String route(String routingKey, String superStream) {
    if (routingKey == null || superStream == null) {
      throw new IllegalArgumentException("routing key and stream must not be null");
    }
    int length =
        2
            + 2
            + 4
            + 2
            + routingKey.length()
            + 2
            + superStream.length(); // API code, version, correlation ID, 2 strings
    int correlationId = correlationSequence.incrementAndGet();
    try {
      ByteBuf bb = allocate(length + 4);
      bb.writeInt(length);
      bb.writeShort(encodeRequestCode(COMMAND_ROUTE));
      bb.writeShort(VERSION_1);
      bb.writeInt(correlationId);
      bb.writeShort(routingKey.length());
      bb.writeBytes(routingKey.getBytes(StandardCharsets.UTF_8));
      bb.writeShort(superStream.length());
      bb.writeBytes(superStream.getBytes(StandardCharsets.UTF_8));
      OutstandingRequest<String> request = new OutstandingRequest<>(this.rpcTimeout);
      outstandingRequests.put(correlationId, request);
      channel.writeAndFlush(bb);
      request.block();
      return request.response.get();
    } catch (RuntimeException e) {
      outstandingRequests.remove(correlationId);
      throw new StreamException(e);
    }
  }

  public List<String> partitions(String superStream) {
    if (superStream == null) {
      throw new IllegalArgumentException("stream must not be null");
    }
    int length =
        2 + 2 + 4 + +2 + superStream.length(); // API code, version, correlation ID, 1 string
    int correlationId = correlationSequence.incrementAndGet();
    try {
      ByteBuf bb = allocate(length + 4);
      bb.writeInt(length);
      bb.writeShort(encodeRequestCode(COMMAND_PARTITIONS));
      bb.writeShort(VERSION_1);
      bb.writeInt(correlationId);
      bb.writeShort(superStream.length());
      bb.writeBytes(superStream.getBytes(StandardCharsets.UTF_8));
      OutstandingRequest<List<String>> request = new OutstandingRequest<>(this.rpcTimeout);
      outstandingRequests.put(correlationId, request);
      channel.writeAndFlush(bb);
      request.block();
      return request.response.get();
    } catch (RuntimeException e) {
      outstandingRequests.remove(correlationId);
      throw new StreamException(e);
    }
  }

  void shutdownReason(ShutdownReason reason) {
    this.shutdownReason = reason;
  }

  public SocketAddress localAddress() {
    return this.channel.localAddress();
  }

  public SocketAddress remoteAddress() {
    return this.channel.remoteAddress();
  }

  String serverAdvertisedHost() {
    return this.connectionProperties("advertised_host");
  }

  int serverAdvertisedPort() {
    return Integer.valueOf(this.connectionProperties("advertised_port"));
  }

  private String connectionProperties(String key) {
    if (this.connectionProperties != null && this.connectionProperties.containsKey(key)) {
      return this.connectionProperties.get(key);
    } else {
      throw new IllegalArgumentException(
          "Connection property '"
              + key
              + "' missing. Available properties: "
              + this.connectionProperties
              + ".");
    }
  }

  public interface OutboundEntityMappingCallback {

    void handle(long publishingId, Object originalMessageOrBatch);
  }

  interface OutboundEntityWriteCallback {

    int write(ByteBuf bb, Object entity, long publishingId);

    int fragmentLength(Object entity);
  }

  public interface PublishConfirmListener {

    void handle(byte publisherId, long publishingId);
  }

  public interface PublishErrorListener {

    void handle(byte publisherId, long publishingId, short errorCode);
  }

  public interface MetadataListener {

    void handle(String stream, short code);
  }

  public interface ChunkListener {

    /**
     * Callback when a chunk is received as part of a deliver operation.
     *
     * <p>Note the offset is an unsigned long. Longs are signed in Java, but unsigned longs can be
     * used as long as some care is taken for some operations. See the <code>unsigned*</code> static
     * methods in {@link Long}.
     *
     * @param client the client instance (e.g. to ask for more credit)
     * @param subscriptionId the subscription ID to correlate with a callback
     * @param offset the first offset in the chunk
     * @param messageCount the total number of messages in the chunk
     * @param dataSize the size in bytes of the data in the chunk
     */
    void handle(Client client, byte subscriptionId, long offset, long messageCount, long dataSize);
  }

  public interface MessageListener {

    void handle(byte subscriptionId, long offset, Message message);
  }

  public interface CreditNotification {

    void handle(byte subscriptionId, short responseCode);
  }

  public interface ShutdownListener {

    void handle(ShutdownContext shutdownContext);
  }

  private EncodedMessageBatch createEncodedMessageBatch(Compression compression, int batchSize) {
    return EncodedMessageBatch.create(
        channel.alloc(), compression.code(), compressionCodecFactory.get(compression), batchSize);
  }

  interface EncodedMessageBatch {

    static EncodedMessageBatch create(
        ByteBufAllocator allocator,
        byte compression,
        CompressionCodec compressionCodec,
        int batchSize) {
      if (compression == Compression.NONE.code()) {
        return new PlainEncodedMessageBatch(new ArrayList<>(batchSize));
      } else {
        return new CompressedEncodedMessageBatch(allocator, compressionCodec, batchSize);
      }
    }

    void add(Codec.EncodedMessage encodedMessage);

    void close();

    void write(ByteBuf bb);

    int batchSize();

    int sizeInBytes();

    byte compression();
  }

  private static final class OriginalAndEncodedOutboundEntity {

    private final Object original, encoded;

    private OriginalAndEncodedOutboundEntity(Object original, Object encoded) {
      this.original = original;
      this.encoded = encoded;
    }
  }

  private static final class OriginalEncodedEntityOutboundEntityWriteCallback
      implements OutboundEntityWriteCallback {

    private final OutboundEntityMappingCallback callback;
    private final OutboundEntityWriteCallback delegate;

    private OriginalEncodedEntityOutboundEntityWriteCallback(
        OutboundEntityMappingCallback callback, OutboundEntityWriteCallback delegate) {
      this.callback = callback;
      this.delegate = delegate;
    }

    @Override
    public int write(ByteBuf bb, Object entity, long publishingId) {
      OriginalAndEncodedOutboundEntity wrapper = (OriginalAndEncodedOutboundEntity) entity;
      callback.handle(publishingId, wrapper.original);
      return delegate.write(bb, wrapper.encoded, publishingId);
    }

    @Override
    public int fragmentLength(Object entity) {
      OriginalAndEncodedOutboundEntity wrapper = (OriginalAndEncodedOutboundEntity) entity;
      return delegate.fragmentLength(wrapper.encoded);
    }
  }

  private static class PlainEncodedMessageBatch implements EncodedMessageBatch {

    private final List<Codec.EncodedMessage> messages;
    private int size;

    PlainEncodedMessageBatch(List<Codec.EncodedMessage> messages) {
      this.messages = messages;
    }

    @Override
    public void add(Codec.EncodedMessage encodedMessage) {
      this.messages.add(encodedMessage);
      size += (4 + encodedMessage.getSize());
    }

    @Override
    public void close() {}

    @Override
    public void write(ByteBuf bb) {
      for (Codec.EncodedMessage message : messages) {
        bb.writeInt(message.getSize()).writeBytes(message.getData(), 0, message.getSize());
      }
    }

    @Override
    public int batchSize() {
      return this.messages.size();
    }

    @Override
    public int sizeInBytes() {
      return this.size;
    }

    @Override
    public byte compression() {
      return Compression.NONE.code();
    }
  }

  static class CompressedEncodedMessageBatch implements EncodedMessageBatch {

    private final ByteBufAllocator allocator;
    private final CompressionCodec codec;
    private final List<EncodedMessage> messages;
    private int uncompressedByteSize = 0;
    private ByteBuf buffer;

    CompressedEncodedMessageBatch(
        ByteBufAllocator allocator,
        CompressionCodec codec,
        List<EncodedMessage> messages,
        int batchSize) {
      this.allocator = allocator;
      this.codec = codec;
      this.messages = new ArrayList<>(batchSize);
      for (int i = 0; i < messages.size(); i++) {
        this.add(messages.get(i));
      }
    }

    CompressedEncodedMessageBatch(
        ByteBufAllocator allocator, CompressionCodec codec, int batchSize) {
      this(allocator, codec, Collections.emptyList(), batchSize);
    }

    @Override
    public void add(Codec.EncodedMessage encodedMessage) {
      this.messages.add(encodedMessage);
      this.uncompressedByteSize += (4 + encodedMessage.getSize());
    }

    @Override
    public void close() {
      int maxCompressedLength = codec.maxCompressedLength(this.uncompressedByteSize);
      this.buffer = allocator.buffer(maxCompressedLength);
      //      System.out.println("before compression " + this.uncompressedByteSize);
      OutputStream outputStream = this.codec.compress(this.uncompressedByteSize, buffer);
      try {
        for (int i = 0; i < messages.size(); i++) {
          final int size = messages.get(i).getSize();
          outputStream.write((size >>> 24) & 0xFF);
          outputStream.write((size >>> 16) & 0xFF);
          outputStream.write((size >>> 8) & 0xFF);
          outputStream.write((size >>> 0) & 0xFF);
          outputStream.write(messages.get(i).getData(), 0, size);
        }
        outputStream.flush();
        outputStream.close();
        //        System.out.println("written compressed " + buffer.readableBytes());
      } catch (IOException e) {
        throw new StreamException("Error while closing compressing output stream", e);
      }
    }

    @Override
    public void write(ByteBuf bb) {
      bb.writeBytes(this.buffer, 0, this.buffer.writerIndex());
      this.buffer.release();
    }

    @Override
    public int batchSize() {
      return this.messages.size();
    }

    @Override
    public int sizeInBytes() {
      return this.buffer.writerIndex();
    }

    @Override
    public byte compression() {
      return this.codec.code();
    }
  }

  private static class OutboundMessageWriteCallback implements OutboundEntityWriteCallback {

    @Override
    public int write(ByteBuf bb, Object entity, long publishingId) {
      Codec.EncodedMessage messageToPublish = (Codec.EncodedMessage) entity;
      bb.writeInt(messageToPublish.getSize());
      bb.writeBytes(messageToPublish.getData(), 0, messageToPublish.getSize());
      return 1;
    }

    @Override
    public int fragmentLength(Object entity) {
      return 8 + 4 + ((Codec.EncodedMessage) entity).getSize(); // publish ID + message size
    }
  }

  private static class OutboundMessageBatchWriteCallback implements OutboundEntityWriteCallback {

    @Override
    public int write(ByteBuf bb, Object entity, long publishingId) {
      EncodedMessageBatch batchToPublish = (EncodedMessageBatch) entity;
      bb.writeByte(
          0x80
              | batchToPublish.compression()
                  << 4); // 1=SubBatchEntryType:1,CompressionType:3,Reserved:4,
      bb.writeShort(batchToPublish.batchSize());
      bb.writeInt(batchToPublish.sizeInBytes());
      batchToPublish.write(bb);
      return batchToPublish.batchSize();
    }

    @Override
    public int fragmentLength(Object entity) {
      return (8
          + 1
          + 2
          + 4
          + ((EncodedMessageBatch) entity)
              .sizeInBytes()); // publish ID + info byte + message count + data size
    }
  }

  public static class ShutdownContext {

    private final ShutdownReason shutdownReason;

    ShutdownContext(ShutdownReason shutdownReason) {
      this.shutdownReason = shutdownReason;
    }

    public ShutdownReason getShutdownReason() {
      return shutdownReason;
    }

    boolean isShutdownUnexpected() {
      return getShutdownReason() == ShutdownReason.HEARTBEAT_FAILURE
          || getShutdownReason() == ShutdownReason.UNKNOWN;
    }

    public enum ShutdownReason {
      CLIENT_CLOSE,
      SERVER_CLOSE,
      HEARTBEAT_FAILURE,
      UNKNOWN
    }
  }

  static class TuneState {

    private final CountDownLatch latch = new CountDownLatch(1);

    private final AtomicInteger maxFrameSize = new AtomicInteger();

    private final AtomicInteger heartbeat = new AtomicInteger();

    private final int requestedMaxFrameSize;

    private final int requestedHeartbeat;

    public TuneState(int requestedMaxFrameSize, int requestedHeartbeat) {
      this.requestedMaxFrameSize = requestedMaxFrameSize;
      this.requestedHeartbeat = requestedHeartbeat;
    }

    void await(Duration duration) {
      try {
        boolean completed = latch.await(duration.toMillis(), TimeUnit.MILLISECONDS);
        if (!completed) {
          throw new StreamException(
              "Waited for tune frame for " + duration.getSeconds() + " second(s)");
        }
      } catch (InterruptedException e) {
        Thread.currentThread().interrupt();
        throw new StreamException("Interrupted while waiting for tune frame");
      }
    }

    int getMaxFrameSize() {
      return maxFrameSize.get();
    }

    int getHeartbeat() {
      return heartbeat.get();
    }

    int requestedHeartbeat() {
      return requestedHeartbeat;
    }

    int requestedMaxFrameSize() {
      return requestedMaxFrameSize;
    }

    TuneState maxFrameSize(int maxFrameSize) {
      this.maxFrameSize.set(maxFrameSize);
      return this;
    }

    TuneState heartbeat(int heartbeat) {
      this.heartbeat.set(heartbeat);
      return this;
    }

    public void done() {
      latch.countDown();
    }
  }

  public static class Response {

    private final short responseCode;

    public Response(short responseCode) {
      this.responseCode = responseCode;
    }

    public boolean isOk() {
      return responseCode == RESPONSE_CODE_OK;
    }

    public short getResponseCode() {
      return responseCode;
    }

    @Override
    public String toString() {
      return formatConstant(this.responseCode);
    }
  }

  static class SaslAuthenticateResponse extends Response {

    private final byte[] challenge;

    public SaslAuthenticateResponse(short responseCode, byte[] challenge) {
      super(responseCode);
      this.challenge = challenge;
    }

    public boolean isChallenge() {
      return this.getResponseCode() == RESPONSE_CODE_SASL_CHALLENGE;
    }

    public boolean isAuthenticationFailure() {
      return this.getResponseCode() == RESPONSE_CODE_AUTHENTICATION_FAILURE
          || this.getResponseCode() == RESPONSE_CODE_AUTHENTICATION_FAILURE_LOOPBACK;
    }
  }

  static class OpenResponse extends Response {

    private final Map<String, String> connectionProperties;

    OpenResponse(short responseCode, Map<String, String> connectionProperties) {
      super(responseCode);
      this.connectionProperties = connectionProperties;
    }
  }

  static class QueryOffsetResponse extends Response {

    private final long offset;

    public QueryOffsetResponse(short responseCode, long offset) {
      super(responseCode);
      this.offset = offset;
    }

    public long getOffset() {
      return offset;
    }
  }

  static class QueryPublisherSequenceResponse extends Response {

    private final long sequence;

    public QueryPublisherSequenceResponse(short responseCode, long sequence) {
      super(responseCode);
      this.sequence = sequence;
    }

    public long getSequence() {
      return sequence;
    }
  }

  public static class StreamMetadata {

    private final String stream;

    private final short responseCode;

    private final Broker leader;

    private final List<Broker> replicas;

    public StreamMetadata(String stream, short responseCode, Broker leader, List<Broker> replicas) {
      this.stream = stream;
      this.responseCode = responseCode;
      this.leader = leader;
      this.replicas = replicas;
    }

    public short getResponseCode() {
      return responseCode;
    }

    public boolean isResponseOk() {
      return responseCode == RESPONSE_CODE_OK;
    }

    public Broker getLeader() {
      return leader;
    }

    public List<Broker> getReplicas() {
      return replicas;
    }

    public String getStream() {
      return stream;
    }

    @Override
    public String toString() {
      return "StreamMetadata{"
          + "stream='"
          + stream
          + '\''
          + ", responseCode="
          + responseCode
          + ", leader="
          + leader
          + ", replicas="
          + replicas
          + '}';
    }
  }

  public static class Broker {

    private final String host;

    private final int port;

    public Broker(String host, int port) {
      this.host = host;
      this.port = port;
    }

    public String getHost() {
      return host;
    }

    public int getPort() {
      return port;
    }

    @Override
    public String toString() {
      return "Broker{" + "host='" + host + '\'' + ", port=" + port + '}';
    }

    @Override
    public boolean equals(Object o) {
      if (this == o) return true;
      if (o == null || getClass() != o.getClass()) return false;
      Broker broker = (Broker) o;
      return port == broker.port && host.equals(broker.host);
    }

    @Override
    public int hashCode() {
      return Objects.hash(host, port);
    }
  }

  public static class ClientParameters {

    private final Map<String, String> clientProperties = new HashMap<>();
    EventLoopGroup eventLoopGroup;
    Codec codec;
    String host = "localhost";
    int port = DEFAULT_PORT;
    private String virtualHost = "/";
    private Duration requestedHeartbeat = Duration.ofSeconds(60);
    private int requestedMaxFrameSize = 1048576;
    private PublishConfirmListener publishConfirmListener = NO_OP_PUBLISH_CONFIRM_LISTENER;
    private PublishErrorListener publishErrorListener = NO_OP_PUBLISH_ERROR_LISTENER;
    private ChunkListener chunkListener =
        (client, correlationId, offset, messageCount, dataSize) -> {};

    private MessageListener messageListener = (correlationId, offset, message) -> {};

    private MetadataListener metadataListener = (stream, code) -> {};

    private CreditNotification creditNotification =
        (subscriptionId, responseCode) ->
            LOGGER.warn(
                "Received notification for subscription {}: {}",
                subscriptionId,
                Utils.formatConstant(responseCode));
    private ShutdownListener shutdownListener = shutdownContext -> {};

    private SaslConfiguration saslConfiguration = DefaultSaslConfiguration.PLAIN;
    private CredentialsProvider credentialsProvider =
        new DefaultUsernamePasswordCredentialsProvider("guest", "guest");
    private ChannelCustomizer channelCustomizer = ch -> {};
    private ChunkChecksum chunkChecksum = JdkChunkChecksum.CRC32_SINGLETON;
    private MetricsCollector metricsCollector = NoOpMetricsCollector.SINGLETON;
    private SslContext sslContext;
    private boolean tlsHostnameVerification = true;
<<<<<<< HEAD
    CompressionCodecFactory compressionCodecFactory;
    private ByteBufAllocator byteBufAllocator;
=======
    private Duration rpcTimeout;
>>>>>>> 2c81a9a2

    public ClientParameters host(String host) {
      this.host = host;
      return this;
    }

    public ClientParameters port(int port) {
      this.port = port;
      return this;
    }

    public ClientParameters publishConfirmListener(PublishConfirmListener publishConfirmListener) {
      this.publishConfirmListener = publishConfirmListener;
      return this;
    }

    public ClientParameters publishErrorListener(PublishErrorListener publishErrorListener) {
      this.publishErrorListener = publishErrorListener;
      return this;
    }

    public ClientParameters chunkListener(ChunkListener chunkListener) {
      this.chunkListener = chunkListener;
      return this;
    }

    public ClientParameters messageListener(MessageListener messageListener) {
      this.messageListener = messageListener;
      return this;
    }

    public ClientParameters creditNotification(CreditNotification creditNotification) {
      this.creditNotification = creditNotification;
      return this;
    }

    public ClientParameters codec(Codec codec) {
      this.codec = codec;
      return this;
    }

    public ClientParameters eventLoopGroup(EventLoopGroup eventLoopGroup) {
      this.eventLoopGroup = eventLoopGroup;
      return this;
    }

    public ClientParameters byteBufAllocator(ByteBufAllocator byteBufAllocator) {
      this.byteBufAllocator = byteBufAllocator;
      return this;
    }

    public ClientParameters saslConfiguration(SaslConfiguration saslConfiguration) {
      this.saslConfiguration = saslConfiguration;
      return this;
    }

    public ClientParameters credentialsProvider(CredentialsProvider credentialsProvider) {
      this.credentialsProvider = credentialsProvider;
      return this;
    }

    public ClientParameters username(String username) {
      if (this.credentialsProvider instanceof UsernamePasswordCredentialsProvider) {
        this.credentialsProvider =
            new DefaultUsernamePasswordCredentialsProvider(
                username,
                ((UsernamePasswordCredentialsProvider) this.credentialsProvider).getPassword());
      } else {
        this.credentialsProvider = new DefaultUsernamePasswordCredentialsProvider(username, null);
      }
      return this;
    }

    public ClientParameters password(String password) {
      if (this.credentialsProvider instanceof UsernamePasswordCredentialsProvider) {
        this.credentialsProvider =
            new DefaultUsernamePasswordCredentialsProvider(
                ((UsernamePasswordCredentialsProvider) this.credentialsProvider).getUsername(),
                password);
      } else {
        this.credentialsProvider = new DefaultUsernamePasswordCredentialsProvider(null, password);
      }
      return this;
    }

    public ClientParameters virtualHost(String virtualHost) {
      this.virtualHost = virtualHost;
      return this;
    }

    public ClientParameters requestedHeartbeat(Duration requestedHeartbeat) {
      this.requestedHeartbeat = requestedHeartbeat;
      return this;
    }

    public ClientParameters requestedMaxFrameSize(int requestedMaxFrameSize) {
      this.requestedMaxFrameSize = requestedMaxFrameSize;
      return this;
    }

    public ClientParameters channelCustomizer(ChannelCustomizer channelCustomizer) {
      this.channelCustomizer = channelCustomizer;
      return this;
    }

    public ClientParameters chunkChecksum(ChunkChecksum chunkChecksum) {
      this.chunkChecksum = chunkChecksum;
      return this;
    }

    public ClientParameters clientProperties(Map<String, String> clientProperties) {
      this.clientProperties.putAll(clientProperties);
      return this;
    }

    public ClientParameters clientProperty(String key, String value) {
      this.clientProperties.put(key, value);
      return this;
    }

    public ClientParameters metricsCollector(MetricsCollector metricsCollector) {
      this.metricsCollector = metricsCollector;
      return this;
    }

    public ClientParameters metadataListener(MetadataListener metadataListener) {
      this.metadataListener = metadataListener;
      return this;
    }

    public ClientParameters shutdownListener(ShutdownListener shutdownListener) {
      this.shutdownListener = shutdownListener;
      return this;
    }

    public ClientParameters sslContext(SslContext sslContext) {
      this.sslContext = sslContext;
      if (this.port == DEFAULT_PORT && sslContext != null) {
        this.port = DEFAULT_TLS_PORT;
      }
      return this;
    }

    public ClientParameters tlsHostnameVerification(boolean tlsHostnameVerification) {
      this.tlsHostnameVerification = tlsHostnameVerification;
      return this;
    }

<<<<<<< HEAD
    public ClientParameters compressionCodecFactory(
        CompressionCodecFactory compressionCodecFactory) {
      this.compressionCodecFactory = compressionCodecFactory;
=======
    public ClientParameters rpcTimeout(Duration rpcTimeout) {
      this.rpcTimeout = rpcTimeout;
>>>>>>> 2c81a9a2
      return this;
    }

    ClientParameters duplicate() {
      ClientParameters duplicate = new ClientParameters();
      for (Field field : ClientParameters.class.getDeclaredFields()) {
        field.setAccessible(true);
        try {
          field.set(duplicate, field.get(this));
        } catch (IllegalAccessException e) {
          throw new StreamException("Error while duplicating client parameters", e);
        }
      }
      return duplicate;
    }
  }

  static class OutstandingRequest<T> {

    private final CountDownLatch latch = new CountDownLatch(1);

    private final Duration timeout;

    private final AtomicReference<T> response = new AtomicReference<>();

    private final AtomicReference<Throwable> error = new AtomicReference<>();

    private OutstandingRequest(Duration timeout) {
      this.timeout = timeout;
    }

    void block() {
      boolean completed;
      try {
        completed = latch.await(timeout.toMillis(), TimeUnit.MILLISECONDS);
      } catch (InterruptedException e) {
        Thread.currentThread().interrupt();
        throw new StreamException("Interrupted while waiting for response");
      }
      if (!completed) {
        throw new StreamException("Could not get response in " + timeout.toMillis() + " ms");
      }
    }

    void completeExceptionally(Throwable cause) {
      error.set(cause);
      latch.countDown();
    }

    Throwable error() {
      return error.get();
    }

    AtomicReference<T> response() {
      return response;
    }

    void countDown() {
      this.latch.countDown();
    }
  }

  static final class SubscriptionOffset {

    private final int subscriptionId;
    private final long offset;

    SubscriptionOffset(int subscriptionId, long offset) {
      this.subscriptionId = subscriptionId;
      this.offset = offset;
    }

    int subscriptionId() {
      return subscriptionId;
    }

    long offset() {
      return offset;
    }
  }

  public static class StreamParametersBuilder {

    private final Map<String, String> parameters = new HashMap<>();

    public StreamParametersBuilder maxLengthBytes(long bytes) {
      this.parameters.put("max-length-bytes", String.valueOf(bytes));
      return this;
    }

    public StreamParametersBuilder maxLengthBytes(ByteCapacity bytes) {
      return maxLengthBytes(bytes.toBytes());
    }

    public StreamParametersBuilder maxLengthKb(long kiloBytes) {
      return maxLengthBytes(kiloBytes * 1000);
    }

    public StreamParametersBuilder maxLengthMb(long megaBytes) {
      return maxLengthBytes(megaBytes * 1000 * 1000);
    }

    public StreamParametersBuilder maxLengthGb(long gigaBytes) {
      return maxLengthBytes(gigaBytes * 1000 * 1000 * 1000);
    }

    public StreamParametersBuilder maxLengthTb(long teraBytes) {
      return maxLengthBytes(teraBytes * 1000 * 1000 * 1000 * 1000);
    }

    public StreamParametersBuilder maxSegmentSizeBytes(long bytes) {
      this.parameters.put("stream-max-segment-size-bytes", String.valueOf(bytes));
      return this;
    }

    public StreamParametersBuilder maxSegmentSizeBytes(ByteCapacity bytes) {
      return maxSegmentSizeBytes(bytes.toBytes());
    }

    public StreamParametersBuilder maxSegmentSizeKb(long kiloBytes) {
      return maxSegmentSizeBytes(kiloBytes * 1000);
    }

    public StreamParametersBuilder maxSegmentSizeMb(long megaBytes) {
      return maxSegmentSizeBytes(megaBytes * 1000 * 1000);
    }

    public StreamParametersBuilder maxSegmentSizeGb(long gigaBytes) {
      return maxSegmentSizeBytes(gigaBytes * 1000 * 1000 * 1000);
    }

    public StreamParametersBuilder maxSegmentSizeTb(long teraBytes) {
      return maxSegmentSizeBytes(teraBytes * 1000 * 1000 * 1000 * 1000);
    }

    public StreamParametersBuilder maxAge(Duration duration) {
      if (duration == null
          || duration.isZero()
          || duration.isNegative()
          || duration.getSeconds() < 0) {
        throw new IllegalArgumentException("Max age must be a positive duration");
      }
      this.parameters.put("max-age", duration.getSeconds() + "s");
      return this;
    }

    public StreamParametersBuilder leaderLocator(LeaderLocator leaderLocator) {
      this.parameters.put("queue-leader-locator", leaderLocator.value());
      return this;
    }

    public StreamParametersBuilder put(String key, String value) {
      parameters.put(key, value);
      return this;
    }

    public Map<String, String> build() {
      return parameters;
    }
  }

  private class StreamHandler extends ChannelInboundHandlerAdapter {

    @Override
    public void channelRead(ChannelHandlerContext ctx, Object msg) {
      ByteBuf m = (ByteBuf) msg;
      metricsCollector.readBytes(m.capacity() + 4); // 32-bits integer for size not included
      int frameSize = m.readableBytes();
      short commandId = extractResponseCode(m.readShort());
      short version = m.readShort();
      Runnable task;
      if (closing.get()) {
        if (commandId == COMMAND_CLOSE) {
          task = () -> ServerFrameHandler.defaultHandler().handle(Client.this, frameSize, ctx, m);
        } else {
          LOGGER.debug("Ignoring command {} from server while closing", commandId);
          try {
            while (m.isReadable()) {
              m.readByte();
            }
          } finally {
            m.release();
          }
          task = null;
        }
      } else {
        FrameHandler frameHandler = ServerFrameHandler.lookup(commandId, version, m);
        task = () -> frameHandler.handle(Client.this, frameSize, ctx, m);
      }

      if (task != null) {
        executorService.submit(task);
      }
    }

    @Override
    public void channelInactive(ChannelHandlerContext ctx) {
      LOGGER.debug("Netty channel became inactive");
      // the TCP connection can get closed by server after a SERVER_CLOSE is sent
      // back from the client. The connection can then get inactive before
      // the event is actually dispatched to the listener, emitting
      // an UNKNOWN reason instead of SERVER_CLOSE. So we skip the closing here
      // because it will be handled later anyway.
      if (shutdownReason == null) {
        if (closing.compareAndSet(false, true)) {
          executorService.submit(() -> closingSequence(ShutdownReason.UNKNOWN));
        }
      }
    }

    @Override
    public void userEventTriggered(ChannelHandlerContext ctx, Object evt) {
      if (evt instanceof IdleStateEvent) {
        IdleStateEvent e = (IdleStateEvent) evt;
        if (e.state() == IdleState.READER_IDLE) {
          LOGGER.info("Closing connection because it's been idle for too long");
          closing.set(true);
          closingSequence(ShutdownContext.ShutdownReason.HEARTBEAT_FAILURE);
        } else if (e.state() == IdleState.WRITER_IDLE) {
          LOGGER.debug("Sending heartbeat frame");
          ByteBuf bb = allocate(ctx.alloc(), 4 + 2 + 2);
          bb.writeInt(4).writeShort(encodeRequestCode(COMMAND_HEARTBEAT)).writeShort(VERSION_1);
          ctx.writeAndFlush(bb);
        }
      }
    }

    @Override
    public void exceptionCaught(ChannelHandlerContext ctx, Throwable cause) {
      if (cause instanceof DecoderException && cause.getCause() instanceof SSLHandshakeException) {
        LOGGER.debug("Error during TLS handshake");
        // likely to be an error during the handshake, there should be only one outstanding request
        if (outstandingRequests.size() == 1) {
          // the response may have arrived in between, making a copy
          List<OutstandingRequest<?>> requests = new ArrayList<>(outstandingRequests.values());
          if (requests.size() == 1) {
            OutstandingRequest<?> outstandingRequest = requests.get(0);
            outstandingRequest.completeExceptionally(cause.getCause());
          }
        } else {
          LOGGER.debug("More than 1 outstanding request: {}", outstandingRequests);
        }
      }
      LOGGER.warn("Error in stream handler", cause);
      ctx.close();
    }
  }
}<|MERGE_RESOLUTION|>--- conflicted
+++ resolved
@@ -145,14 +145,10 @@
       new OutboundMessageWriteCallback();
   static final OutboundEntityWriteCallback OUTBOUND_MESSAGE_BATCH_WRITE_CALLBACK =
       new OutboundMessageBatchWriteCallback();
-<<<<<<< HEAD
   static final String NETTY_HANDLER_FRAME_DECODER =
       LengthFieldBasedFrameDecoder.class.getSimpleName();
   static final String NETTY_HANDLER_IDLE_STATE = IdleStateHandler.class.getSimpleName();
-  private static final Duration RESPONSE_TIMEOUT = Duration.ofSeconds(10);
-=======
   static final Duration DEFAULT_RPC_TIMEOUT = Duration.ofSeconds(10);
->>>>>>> 2c81a9a2
   private static final PublishConfirmListener NO_OP_PUBLISH_CONFIRM_LISTENER =
       (publisherId, publishingId) -> {};
   private static final PublishErrorListener NO_OP_PUBLISH_ERROR_LISTENER =
@@ -174,6 +170,7 @@
   final AtomicBoolean closing = new AtomicBoolean(false);
   final ChunkChecksum chunkChecksum;
   final MetricsCollector metricsCollector;
+  final CompressionCodecFactory compressionCodecFactory;
   private final Consumer<ShutdownContext.ShutdownReason> shutdownListenerCallback;
   private final ToLongFunction<Object> publishSequenceFunction =
       new ToLongFunction<Object>() {
@@ -200,12 +197,8 @@
   private final int port;
   private final Map<String, String> serverProperties;
   private final Map<String, String> connectionProperties;
-<<<<<<< HEAD
+  private final Duration rpcTimeout;
   private volatile ShutdownReason shutdownReason = null;
-  final CompressionCodecFactory compressionCodecFactory;
-=======
-  private final Duration rpcTimeout;
->>>>>>> 2c81a9a2
 
   public Client() {
     this(new ClientParameters());
@@ -223,14 +216,11 @@
     this.chunkChecksum = parameters.chunkChecksum;
     this.metricsCollector = parameters.metricsCollector;
     this.metadataListener = parameters.metadataListener;
-<<<<<<< HEAD
     this.compressionCodecFactory =
         parameters.compressionCodecFactory == null
             ? compression -> null
             : parameters.compressionCodecFactory;
-=======
     this.rpcTimeout = parameters.rpcTimeout == null ? DEFAULT_RPC_TIMEOUT : parameters.rpcTimeout;
->>>>>>> 2c81a9a2
     final ShutdownListener shutdownListener = parameters.shutdownListener;
     final AtomicBoolean started = new AtomicBoolean(false);
     this.shutdownListenerCallback =
@@ -1341,6 +1331,11 @@
     }
   }
 
+  private EncodedMessageBatch createEncodedMessageBatch(Compression compression, int batchSize) {
+    return EncodedMessageBatch.create(
+        channel.alloc(), compression.code(), compressionCodecFactory.get(compression), batchSize);
+  }
+
   public interface OutboundEntityMappingCallback {
 
     void handle(long publishingId, Object originalMessageOrBatch);
@@ -1399,11 +1394,6 @@
   public interface ShutdownListener {
 
     void handle(ShutdownContext shutdownContext);
-  }
-
-  private EncodedMessageBatch createEncodedMessageBatch(Compression compression, int batchSize) {
-    return EncodedMessageBatch.create(
-        channel.alloc(), compression.code(), compressionCodecFactory.get(compression), batchSize);
   }
 
   interface EncodedMessageBatch {
@@ -1892,6 +1882,7 @@
     Codec codec;
     String host = "localhost";
     int port = DEFAULT_PORT;
+    CompressionCodecFactory compressionCodecFactory;
     private String virtualHost = "/";
     private Duration requestedHeartbeat = Duration.ofSeconds(60);
     private int requestedMaxFrameSize = 1048576;
@@ -1899,11 +1890,8 @@
     private PublishErrorListener publishErrorListener = NO_OP_PUBLISH_ERROR_LISTENER;
     private ChunkListener chunkListener =
         (client, correlationId, offset, messageCount, dataSize) -> {};
-
     private MessageListener messageListener = (correlationId, offset, message) -> {};
-
     private MetadataListener metadataListener = (stream, code) -> {};
-
     private CreditNotification creditNotification =
         (subscriptionId, responseCode) ->
             LOGGER.warn(
@@ -1911,7 +1899,6 @@
                 subscriptionId,
                 Utils.formatConstant(responseCode));
     private ShutdownListener shutdownListener = shutdownContext -> {};
-
     private SaslConfiguration saslConfiguration = DefaultSaslConfiguration.PLAIN;
     private CredentialsProvider credentialsProvider =
         new DefaultUsernamePasswordCredentialsProvider("guest", "guest");
@@ -1920,12 +1907,8 @@
     private MetricsCollector metricsCollector = NoOpMetricsCollector.SINGLETON;
     private SslContext sslContext;
     private boolean tlsHostnameVerification = true;
-<<<<<<< HEAD
-    CompressionCodecFactory compressionCodecFactory;
     private ByteBufAllocator byteBufAllocator;
-=======
     private Duration rpcTimeout;
->>>>>>> 2c81a9a2
 
     public ClientParameters host(String host) {
       this.host = host;
@@ -2074,14 +2057,14 @@
       return this;
     }
 
-<<<<<<< HEAD
     public ClientParameters compressionCodecFactory(
         CompressionCodecFactory compressionCodecFactory) {
       this.compressionCodecFactory = compressionCodecFactory;
-=======
+      return this;
+    }
+
     public ClientParameters rpcTimeout(Duration rpcTimeout) {
       this.rpcTimeout = rpcTimeout;
->>>>>>> 2c81a9a2
       return this;
     }
 
